--- conflicted
+++ resolved
@@ -94,14 +94,22 @@
 
   function xhttp (options) {
     return new promiseConstructor(function (resolve, reject) {
-
-      // Parse the options into an options object
+      var xhr = new XMLHttpRequest()
+
+      // Make sure `options` and `options.headers` are writable objects
+      if (!utils.isObject(options)) options = {}
+      if (!utils.isObject(options.headers)) options.headers = {}
+
+      // Apply request interceptors in order. If an interceptor returns an
+      // object, it replaces the previous options
+      xhttp.requestInterceptors.forEach(function (interceptor) {
+        var result = interceptor(options)
+        if (utils.isObject(result)) options = result
+      })
+
+      // Parse options
       options = new Options(options)
 
-      // Make the new request object
-      var xhr = new XMLHttpRequest()
-
-      // Open with the given options
       xhr.open(
         options.method,
         options.url,
@@ -110,27 +118,7 @@
         options.password
       )
 
-      /**
-       * Apply request interceptors in order. Each interceptor is called with
-       * one argument: the options object. If a non-undefined value is 
-       * returned, it replaces the options object.
-       */
-<<<<<<< HEAD
-      if (!options.$noBody()) {
-        xhttp.reqInterceptors.forEach(function (interceptor) {
-          var result = interceptor(options.data, xhr)
-          if (result !== undefined) options.data = result
-        })
-      }
-=======
-      xhttp.reqInterceptors.forEach(function (interceptor) {
-        var result = interceptor(options)
-        if (result !== undefined) options = result
-      })
-
->>>>>>> acd68211
-
-      // Assign the headers
+      // Assign headers
       utils.forOwn(options.headers, function (value, key) {
         xhr.setRequestHeader(key, value)
       })
@@ -138,17 +126,15 @@
       // Assign primitive options
       utils.assign(xhr, options.$simpleOptions())
 
-      // Attach failure listeners
       xhr.onerror = xhr.onabort = xhr.ontimeout = function() {
-        reject(parseResponse(xhr, xhttp.errInterceptors))
+        reject(parseResponse(xhr, xhttp.errorInterceptors))
       }
 
-      // Attach a success listener
       xhr.onload = function() {
         if (successful(xhr)) {
-          resolve(parseResponse(xhr, xhttp.resInterceptors))
+          resolve(parseResponse(xhr, xhttp.responseInterceptors))
         } else {
-          reject(parseResponse(xhr, xhttp.errInterceptors))
+          reject(parseResponse(xhr, xhttp.errorInterceptors))
         }
       }
 
@@ -161,13 +147,13 @@
 
   /**
    * `xhttp` has three groups of interceptors:
-   *   reqInterceptors
-   *   resInterceptors
-   *   errInterceptors
+   *   requestInterceptors
+   *   responseInterceptors
+   *   errorInterceptors
    *
    * Request interceptors are called with `(options)`, where options is the
-   * xhttp config object supplied by the user. If an interceptor returns a 
-   * non-undefined value, the value replaces the config object. 
+   * xhttp config object supplied by the user. They're allowed to mutate the
+   * config object, or optionally return a new object to replace it.
    *
    * Success and error interceptors are called with `(data, xhr)`, where data
    * is the parsed response and xhr is the native XMLHttpRequest object. Like
@@ -175,26 +161,40 @@
    * non-undefined value.
    */
 
-  xhttp.reqInterceptors = []
-
-  xhttp.resInterceptors = []
-
-  xhttp.errInterceptors = []
-
-  xhttp.addReqInterceptor = function (/* ... interceptors */) {
-    xhttp.reqInterceptors.push.apply(xhttp.reqInterceptors, arguments)
-  }
-
-  xhttp.addResInterceptor = function (/* ... interceptors */) {
-    xhttp.resInterceptors.push.apply(xhttp.resInterceptors, arguments)
-  }
-
-  xhttp.addErrInterceptor = function (/* ... interceptors */) {
-    xhttp.errInterceptors.push.apply(xhttp.errInterceptors, arguments)
+  xhttp.requestInterceptors = []
+
+  xhttp.responseInterceptors = []
+
+  xhttp.errorInterceptors = []
+
+  // Validates and registers a request interceptor.
+  xhttp.interceptRequest = function (interceptor) {
+    if (typeof interceptor !== 'function') {
+      throw new Error('An interceptor must be a function, got: ' + interceptor)
+    }
+    if (interceptor.length !== 1) {
+      console.warn("Request interceptor's arity is expected to be 1, got " + interceptor.length + ":", interceptor)
+    }
+    xhttp.requestInterceptors.push(interceptor)
+  }
+
+  // Validates and registers a response interceptor.
+  xhttp.interceptResponse = function (interceptor) {
+    if (typeof interceptor !== 'function') {
+      throw new Error('An interceptor must be a function, got: ' + interceptor)
+    }
+    xhttp.responseInterceptors.push(interceptor)
+  }
+
+  // Validates and registers an error interceptor.
+  xhttp.interceptError = function (interceptor) {
+    if (typeof interceptor !== 'function') {
+      throw new Error('An interceptor must be a function, got: ' + interceptor)
+    }
+    xhttp.errorInterceptors.push(interceptor)
   }
 
   /******************************** "Export" *********************************/
 
   return xhttp
-
 }